--- conflicted
+++ resolved
@@ -48,15 +48,9 @@
         // print ---------------------------------------------------------------
         if ((t % 1000) == 0)
         {
-<<<<<<< HEAD
-            std::cout << "desired_torque: " << finger->get_desired_action(t)
-                      << std::endl;
-            std::cout << "angles: " << finger->get_observation(t).angle
-=======
             std::cout << "desired_torque: "
                       << finger->get_desired_action(t).torque << std::endl;
             std::cout << "angles: " << finger->get_observation(t).position
->>>>>>> b153e7a4
                       << std::endl;
         }
     }
