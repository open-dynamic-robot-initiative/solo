/**
 * \file solo12_hardware_calibration.cpp
 * \brief ...
 * \author Maximilien Naveau
 * \date 2018
 *
 * This file uses the Solo12 class in a small demo.
 */

#include "blmc_robots/common_programs_header.hpp"
#include "blmc_robots/solo12.hpp"

using namespace blmc_robots;

static THREAD_FUNCTION_RETURN_TYPE control_loop(void* robot_void_ptr)
{
    Solo12& robot = *(static_cast<Solo12*>(robot_void_ptr));

    blmc_robots::Vector12d joint_index_to_zero;
    joint_index_to_zero.fill(0.0);
    bool good_calibration = robot.calibrate(joint_index_to_zero);

    long int count = 0;
    while (!CTRL_C_DETECTED && good_calibration)
    {
        if (count % 200 == 0)
        {
            robot.acquire_sensors();
            print_vector("Joint Positions", robot.get_joint_positions());
        }
    }

    return THREAD_FUNCTION_RETURN_VALUE;
}  // end control_loop

int main(int argc, char** argv)
{
    if (argc != 2)
    {
<<<<<<< HEAD
        throw std::runtime_error("Wrong number of argument: `./solo12_hardware_calibration network_id`.");
=======
        throw std::runtime_error(
            "Wrong number of argument: `./demo_solo12_calibration "
            "network_id`.");
>>>>>>> 6b916486
    }

    enable_ctrl_c();

    real_time_tools::RealTimeThread thread;

    Solo12 robot;

    robot.initialize(argv[1], "banana");

    rt_printf("Controller is set up.\n");
    rt_printf("Press enter to launch the calibration.\n");
    char str[256];
    std::cin.get(str, 256);  // get c-string

    thread.create_realtime_thread(&control_loop, &robot);

    // Wait until the application is killed.
    thread.join();

    rt_printf("Exit cleanly.\n");

    return 0;
}<|MERGE_RESOLUTION|>--- conflicted
+++ resolved
@@ -37,13 +37,9 @@
 {
     if (argc != 2)
     {
-<<<<<<< HEAD
-        throw std::runtime_error("Wrong number of argument: `./solo12_hardware_calibration network_id`.");
-=======
         throw std::runtime_error(
             "Wrong number of argument: `./demo_solo12_calibration "
             "network_id`.");
->>>>>>> 6b916486
     }
 
     enable_ctrl_c();
